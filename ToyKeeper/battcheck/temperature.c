/*
 * This firmware simply helps calibrate values for temperature readings.
 * It is not intended to be used as an actual flashlight.
 *
 * It will read the voltage, then read out the raw value as a series of
 * blinks.  It will provide up to three groups of blinks, representing the
 * hundreds digit, the tens digit, then the ones.  So, for a raw value of 183,
 * it would blink once, pause, blink eight times, pause, then blink three times.
 * It will then wait longer and re-read the voltage, then repeat.
 *
 * Attiny25/45/85 Diagram
 *           ----
 *   RESET -|1  8|- VCC
 *  Star 4 -|2  7|- Voltage ADC
 *  Star 3 -|3  6|- PWM
 *     GND -|4  5|- Star 2
 *           ----
 */

//#define ATTINY 13
//#define ATTINY 25
#define FET_7135_LAYOUT  // specify an I/O pin layout
// Also, assign I/O pins in this file:
#include "tk-attiny.h"

/*
 * =========================================================================
 * Settings to modify per driver
 */

#define BLINK_PWM   10

/*
 * =========================================================================
 */

#define OWN_DELAY           // Don't use stock delay functions.
<<<<<<< HEAD
#define USE_DELAY_MS        // use _delay_ms()
#define USE_DELAY_S         // Also use _delay_s(), not just _delay_ms()
#include "../tk-delay.h"
=======
#define USE_DELAY_S         // use _delay_s()
#define USE_DELAY_MS        // Also use _delay_ms()
#include "tk-delay.h"
>>>>>>> 4993be19

#include <avr/pgmspace.h>
#include <avr/interrupt.h>
#include <avr/sleep.h>

#define THERMAL_REGULATION
#define TEMP_10bit
#include "tk-voltage.h"

void noblink() {
    PWM_LVL = (BLINK_PWM>>2);
    _delay_ms(5);
    PWM_LVL = 0;
    _delay_ms(200);
}

void blink() {
    PWM_LVL = BLINK_PWM;
    _delay_ms(100);
    PWM_LVL = 0;
    _delay_ms(200);
}

int main(void)
{
    // Set PWM pin to output
    DDRB = (1 << PWM_PIN);

    // Set timer to do PWM for correct output pin and set prescaler timing
    TCCR0A = 0x21; // phase corrected PWM is 0x21 for PB1, fast-PWM is 0x23
    TCCR0B = 0x01; // pre-scaler for timer (1 => 1, 2 => 8, 3 => 64...)

    // Turn features on or off as needed
    ADC_on_temperature();
    ACSR   |=  (1<<7); //AC off

    // blink once on receiving power
    PWM_LVL = 255;
    _delay_ms(5);
    PWM_LVL = 0;
    _delay_s();

    uint16_t value;
    uint8_t i;
    value = get_temperature();

    while(1) {
        PWM_LVL = 0;

        // get an average of several readings
        value = 0;
        for (i=0; i<8; i++) {
            value += get_temperature();
            PWM_LVL = 2;
            _delay_ms(25);
            PWM_LVL = 0;
            _delay_ms(25);
        }
        value = value >> 3;
        _delay_s();

        // thousands
        while (value >= 1000) {
            value -= 1000;
            blink();
        }
        _delay_s();

        // hundreds
        while (value >= 100) {
            value -= 100;
            blink();
        }
        _delay_s();

        // tens
        if (value < 10) {
            noblink();
        }
        while (value >= 10) {
            value -= 10;
            blink();
        }
        _delay_s();

        // ones
        if (value <= 0) {
            noblink();
        }
        while (value > 0) {
            value -= 1;
            blink();
        }
        _delay_s();

        // ... and wait a bit for next time
        _delay_s();
        _delay_s();

    }
}
<|MERGE_RESOLUTION|>--- conflicted
+++ resolved
@@ -1,147 +1,141 @@
-/*
- * This firmware simply helps calibrate values for temperature readings.
- * It is not intended to be used as an actual flashlight.
- *
- * It will read the voltage, then read out the raw value as a series of
- * blinks.  It will provide up to three groups of blinks, representing the
- * hundreds digit, the tens digit, then the ones.  So, for a raw value of 183,
- * it would blink once, pause, blink eight times, pause, then blink three times.
- * It will then wait longer and re-read the voltage, then repeat.
- *
- * Attiny25/45/85 Diagram
- *           ----
- *   RESET -|1  8|- VCC
- *  Star 4 -|2  7|- Voltage ADC
- *  Star 3 -|3  6|- PWM
- *     GND -|4  5|- Star 2
- *           ----
- */
-
-//#define ATTINY 13
-//#define ATTINY 25
-#define FET_7135_LAYOUT  // specify an I/O pin layout
-// Also, assign I/O pins in this file:
-#include "tk-attiny.h"
-
-/*
- * =========================================================================
- * Settings to modify per driver
- */
-
-#define BLINK_PWM   10
-
-/*
- * =========================================================================
- */
-
-#define OWN_DELAY           // Don't use stock delay functions.
-<<<<<<< HEAD
-#define USE_DELAY_MS        // use _delay_ms()
-#define USE_DELAY_S         // Also use _delay_s(), not just _delay_ms()
-#include "../tk-delay.h"
-=======
-#define USE_DELAY_S         // use _delay_s()
-#define USE_DELAY_MS        // Also use _delay_ms()
-#include "tk-delay.h"
->>>>>>> 4993be19
-
-#include <avr/pgmspace.h>
-#include <avr/interrupt.h>
-#include <avr/sleep.h>
-
-#define THERMAL_REGULATION
-#define TEMP_10bit
-#include "tk-voltage.h"
-
-void noblink() {
-    PWM_LVL = (BLINK_PWM>>2);
-    _delay_ms(5);
-    PWM_LVL = 0;
-    _delay_ms(200);
-}
-
-void blink() {
-    PWM_LVL = BLINK_PWM;
-    _delay_ms(100);
-    PWM_LVL = 0;
-    _delay_ms(200);
-}
-
-int main(void)
-{
-    // Set PWM pin to output
-    DDRB = (1 << PWM_PIN);
-
-    // Set timer to do PWM for correct output pin and set prescaler timing
-    TCCR0A = 0x21; // phase corrected PWM is 0x21 for PB1, fast-PWM is 0x23
-    TCCR0B = 0x01; // pre-scaler for timer (1 => 1, 2 => 8, 3 => 64...)
-
-    // Turn features on or off as needed
-    ADC_on_temperature();
-    ACSR   |=  (1<<7); //AC off
-
-    // blink once on receiving power
-    PWM_LVL = 255;
-    _delay_ms(5);
-    PWM_LVL = 0;
-    _delay_s();
-
-    uint16_t value;
-    uint8_t i;
-    value = get_temperature();
-
-    while(1) {
-        PWM_LVL = 0;
-
-        // get an average of several readings
-        value = 0;
-        for (i=0; i<8; i++) {
-            value += get_temperature();
-            PWM_LVL = 2;
-            _delay_ms(25);
-            PWM_LVL = 0;
-            _delay_ms(25);
-        }
-        value = value >> 3;
-        _delay_s();
-
-        // thousands
-        while (value >= 1000) {
-            value -= 1000;
-            blink();
-        }
-        _delay_s();
-
-        // hundreds
-        while (value >= 100) {
-            value -= 100;
-            blink();
-        }
-        _delay_s();
-
-        // tens
-        if (value < 10) {
-            noblink();
-        }
-        while (value >= 10) {
-            value -= 10;
-            blink();
-        }
-        _delay_s();
-
-        // ones
-        if (value <= 0) {
-            noblink();
-        }
-        while (value > 0) {
-            value -= 1;
-            blink();
-        }
-        _delay_s();
-
-        // ... and wait a bit for next time
-        _delay_s();
-        _delay_s();
-
-    }
-}
+/*
+ * This firmware simply helps calibrate values for temperature readings.
+ * It is not intended to be used as an actual flashlight.
+ *
+ * It will read the voltage, then read out the raw value as a series of
+ * blinks.  It will provide up to three groups of blinks, representing the
+ * hundreds digit, the tens digit, then the ones.  So, for a raw value of 183,
+ * it would blink once, pause, blink eight times, pause, then blink three times.
+ * It will then wait longer and re-read the voltage, then repeat.
+ *
+ * Attiny25/45/85 Diagram
+ *           ----
+ *   RESET -|1  8|- VCC
+ *  Star 4 -|2  7|- Voltage ADC
+ *  Star 3 -|3  6|- PWM
+ *     GND -|4  5|- Star 2
+ *           ----
+ */
+
+//#define ATTINY 13
+//#define ATTINY 25
+#define FET_7135_LAYOUT  // specify an I/O pin layout
+// Also, assign I/O pins in this file:
+#include "tk-attiny.h"
+
+/*
+ * =========================================================================
+ * Settings to modify per driver
+ */
+
+#define BLINK_PWM   10
+
+/*
+ * =========================================================================
+ */
+
+#define OWN_DELAY           // Don't use stock delay functions.
+#define USE_DELAY_S         // use _delay_s()
+#define USE_DELAY_MS        // Also use _delay_ms()
+#include "tk-delay.h"
+
+#include <avr/pgmspace.h>
+#include <avr/interrupt.h>
+#include <avr/sleep.h>
+
+#define THERMAL_REGULATION
+#define TEMP_10bit
+#include "tk-voltage.h"
+
+void noblink() {
+    PWM_LVL = (BLINK_PWM>>2);
+    _delay_ms(5);
+    PWM_LVL = 0;
+    _delay_ms(200);
+}
+
+void blink() {
+    PWM_LVL = BLINK_PWM;
+    _delay_ms(100);
+    PWM_LVL = 0;
+    _delay_ms(200);
+}
+
+int main(void)
+{
+    // Set PWM pin to output
+    DDRB = (1 << PWM_PIN);
+
+    // Set timer to do PWM for correct output pin and set prescaler timing
+    TCCR0A = 0x21; // phase corrected PWM is 0x21 for PB1, fast-PWM is 0x23
+    TCCR0B = 0x01; // pre-scaler for timer (1 => 1, 2 => 8, 3 => 64...)
+
+    // Turn features on or off as needed
+    ADC_on_temperature();
+    ACSR   |=  (1<<7); //AC off
+
+    // blink once on receiving power
+    PWM_LVL = 255;
+    _delay_ms(5);
+    PWM_LVL = 0;
+    _delay_s();
+
+    uint16_t value;
+    uint8_t i;
+    value = get_temperature();
+
+    while(1) {
+        PWM_LVL = 0;
+
+        // get an average of several readings
+        value = 0;
+        for (i=0; i<8; i++) {
+            value += get_temperature();
+            PWM_LVL = 2;
+            _delay_ms(25);
+            PWM_LVL = 0;
+            _delay_ms(25);
+        }
+        value = value >> 3;
+        _delay_s();
+
+        // thousands
+        while (value >= 1000) {
+            value -= 1000;
+            blink();
+        }
+        _delay_s();
+
+        // hundreds
+        while (value >= 100) {
+            value -= 100;
+            blink();
+        }
+        _delay_s();
+
+        // tens
+        if (value < 10) {
+            noblink();
+        }
+        while (value >= 10) {
+            value -= 10;
+            blink();
+        }
+        _delay_s();
+
+        // ones
+        if (value <= 0) {
+            noblink();
+        }
+        while (value > 0) {
+            value -= 1;
+            blink();
+        }
+        _delay_s();
+
+        // ... and wait a bit for next time
+        _delay_s();
+        _delay_s();
+
+    }
+}